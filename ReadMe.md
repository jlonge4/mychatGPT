# Project Name

GPT -> PDF Chat

After seeing much desire for a GPT chatbot that uses your own PDFs, I decided to code this project. I hope you enjoy it!

## Installation

<<<<<<< HEAD
All you need to set up this project is add your OPEN_AI_API key as an env variable, or copy it in plain text on line 13 of the .py file, and deleting line 12.
=======
All you need to set up this project is add your OPENAI_API key as an env variable, or copy it in plain text on line 13 of the .py file
>>>>>>> efb3c8dd

## Usage

To use the project, save the PDF's you want to query to your C drive (developed on a windows machine, if you wish to change this, you can edit line 53 and 56 to have to PDF uploader pull from whatever dir you like by replacing the 'C:/'). Once you have uploaded your PDFs, refresh the browser, select a manual, and ask away!

## History

WORK IN PROGRESS

Currently the .py file is all you need to produce the functionality shown in the video. Manual/PDF selection is not working as of yet, but due to the questions about how to make this work I wanted to provide some source code for the time being. Follow for updates as I change this project into something that allows you to run locally and upload your PDFs, then select them on the sidebar as you wish. Thanks!

## Credits

TODO: Write credits

## License

TODO: Write license<|MERGE_RESOLUTION|>--- conflicted
+++ resolved
@@ -6,11 +6,7 @@
 
 ## Installation
 
-<<<<<<< HEAD
-All you need to set up this project is add your OPEN_AI_API key as an env variable, or copy it in plain text on line 13 of the .py file, and deleting line 12.
-=======
-All you need to set up this project is add your OPENAI_API key as an env variable, or copy it in plain text on line 13 of the .py file
->>>>>>> efb3c8dd
+All you need to set up this project is add your OPEN_AI_API key as an env variable, or copy it in plain text on line 13 of the .py file
 
 ## Usage
 
